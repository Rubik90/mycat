import os
import time
import tempfile
import mimetypes
from typing import List, Union

from cat.utils import log
from langchain.text_splitter import RecursiveCharacterTextSplitter
from starlette.datastructures import UploadFile
from langchain.document_loaders import (
    PDFMinerLoader,
    UnstructuredURLLoader,
    UnstructuredFileLoader,
    UnstructuredMarkdownLoader,
)
from langchain.docstore.document import Document


class RabbitHole:
    def __init__(self):
        pass

    @staticmethod
    def url_to_docs(
        url: str,
        chunk_size: int = 400,
        chunk_overlap: int = 100,
    ) -> List[Document]:
        """
        Scrape website content and chunk it to a list of Documents.
        :param url: URL of the website to which you want to save the content
        :param chunk_size: number of characters the text is split in
        :param chunk_overlap: number of overlapping characters between consecutive chunks
        """

        # load text content of the website
        loader = UnstructuredURLLoader(urls=[url])
        text = loader.load()

        # split in documets using chunk_size and chunk_overlap
        text_splitter = RecursiveCharacterTextSplitter(
            chunk_size=chunk_size,
            chunk_overlap=chunk_overlap,
            separators=["\\n\\n", "\n\n", ".\\n", ".\n", "\\n", "\n", " ", ""],
        )
        docs = text_splitter.split_documents(text)
        for doc in docs:
            doc.metadata["is_summary"] = False
        return docs

    @staticmethod
    def file_to_docs(
        file: Union[str, UploadFile],
        chunk_size: int = 400,
        chunk_overlap: int = 100,
    ) -> List[Document]:
        """
        Parse a file and chunk it to a list of Documents.
        The file can either be ingested from the web GUI or using the Cat *send_file_in_rabbit_hole* method.
        :param file: absolute path of the file or UploadFile if ingested from the GUI
        :param chunk_size: number of characters the text is split in
        :param chunk_overlap: number of overlapping characters between consecutive chunks
        """

        # Create temporary file
        temp_file = tempfile.NamedTemporaryFile(dir="/tmp/", delete=False)
        temp_name = temp_file.name

        # Check type of incoming file.
        # It can be either UploadFile if coming from GUI or an absolute path if auto-ingested be the Cat
        if isinstance(file, UploadFile):
            # Get mime type of UploadFile
            # content_type = file.content_type
            content_type = mimetypes.guess_type(file.filename)[0]

            # Get file bytes
            file_bytes = file.file.read()

        elif isinstance(file, str):
            # Get mime type from file extension
            content_type = mimetypes.guess_type(file)[0]

            # Get file bytes
            with open(file, "rb") as f:
                file_bytes = f.read()
        else:
            raise ValueError(f"{type(file)} is not a valid type.")

        # Open temp file in binary write mode
        with open(temp_name, "wb") as temp_binary_file:
            # Write bytes to file
            temp_binary_file.write(file_bytes)

        # decide loader
        if content_type == "text/plain":
            loader = UnstructuredFileLoader(temp_name)
        elif content_type == "text/markdown":
            loader = UnstructuredMarkdownLoader(temp_name)
        elif content_type == "application/pdf":
            loader = PDFMinerLoader(temp_name)
        else:
            raise Exception("MIME type not supported for upload")

        # extract text from file
        text = loader.load()

        # delete tmp file
        os.remove(temp_name)

        text_splitter = RecursiveCharacterTextSplitter(
            chunk_size=chunk_size,
            chunk_overlap=chunk_overlap,
            separators=["\\n\\n", "\n\n", ".\\n", ".\n", "\\n", "\n", " ", ""],
        )
        docs = text_splitter.split_documents(text)

        log(f"Preparing to clean {len(docs)} text chunks")

        # remove short texts (page numbers, isolated words, etc.)
        docs = list(filter(lambda d: len(d.page_content) > 10, docs))
        for doc in docs:
            doc.metadata["is_summary"] = False
        return docs

    @staticmethod  # should this method be inside of ccat?
    def store_documents(ccat, docs: List[Document], source: str) -> None:
        """
        Load a list of Documents in the Cat's declarative memory.
        :param ccat: reference to the cat instance
        :param docs: a list of documents to store in memory
        :param source: a string representing the source, either the file name or the website URL
        """
        log(f"Preparing to memorize {len(docs)} vectors")

        # classic embed
        for d, doc in enumerate(docs):
            
            doc.metadata["source"] = source
            doc.metadata["when"] = time.time()
            doc.metadata["text"] = doc.page_content
            doc = ccat.mad_hatter.execute_hook(
                "before_insertion_in_vector_memory", doc
            )
            
            _ = ccat.memory.vectors.declarative.add_texts(
                [doc.page_content],
<<<<<<< HEAD
                [doc.metadata],
=======
                [{"source": source, "when": time.time()}],
>>>>>>> 06f348bf
            )
            log(f"Inserted into memory ({d + 1}/{len(docs)}):    {doc.page_content}")
            time.sleep(0.1)

        # notify client
        ccat.web_socket_notifications.append(
            {
                "error": False,
                "content": f"Finished reading {source}, I made {len(docs)} thoughts on it.",
                "why": {},
            }
        )

        log("Done uploading")<|MERGE_RESOLUTION|>--- conflicted
+++ resolved
@@ -144,11 +144,7 @@
             
             _ = ccat.memory.vectors.declarative.add_texts(
                 [doc.page_content],
-<<<<<<< HEAD
                 [doc.metadata],
-=======
-                [{"source": source, "when": time.time()}],
->>>>>>> 06f348bf
             )
             log(f"Inserted into memory ({d + 1}/{len(docs)}):    {doc.page_content}")
             time.sleep(0.1)
