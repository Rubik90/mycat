--- conflicted
+++ resolved
@@ -3,18 +3,14 @@
 
 import aiohttp
 import requests
-<<<<<<< HEAD
-from langchain.llms.base import LLM
-from langchain.llms.openai import OpenAI
-from langchain.llms.ollama import Ollama
+
 from fastapi import HTTPException
-from cat.log import log
-from langchain_community.llms.ollama import OllamaEndpointNotFoundError
-=======
+
 from langchain_core.language_models.llms import LLM
 from langchain_openai.llms import OpenAI
->>>>>>> e1d03ceb
-
+from langchain_community.llms.ollama import Ollama, OllamaEndpointNotFoundError
+
+from cat.log import log
 
 class LLMDefault(LLM):
     @property
